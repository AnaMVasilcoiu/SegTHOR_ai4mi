--- conflicted
+++ resolved
@@ -34,7 +34,6 @@
 import numpy as np
 import torch.nn.functional as F
 from torch import nn, Tensor
-from torch.nn import CrossEntropyLoss
 from torchvision import transforms
 from torch.utils.data import DataLoader
 from torchvision.transforms import InterpolationMode
@@ -51,29 +50,8 @@
                    dice_coef,
                    save_images)
 
-<<<<<<< HEAD
-from losses import (CrossEntropy)
+from losses import (CrossEntropy, JaccardLoss, DiceLoss, LovaszSoftmaxLoss,CustomLoss)
 from torch.utils.data import WeightedRandomSampler
-
-def compute_class_weights(train_set, K):
-    """
-    Compute class weights for the training dataset.
-    This ensures that underrepresented classes (like classes 1 and 4) are sampled more frequently.
-    """
-    class_counts = np.zeros(K)
-    
-    # Loop through the dataset and count the number of pixels for each class
-    for _, data in enumerate(train_set):
-        gt = data['gts']  # Ground truth mask
-        for k in range(K):
-            class_counts[k] += (gt == k).sum().item()
-
-    # Compute class weights (inverse of class frequencies)
-    class_weights = 1.0 / np.maximum(class_counts, 1)  # Avoid division by zero
-    
-    return class_weights
-=======
-from losses import (CrossEntropy, JaccardLoss, DiceLoss, LovaszSoftmaxLoss,CustomLoss)
 
 from utils import (Dcm,
                    class2one_hot,
@@ -84,7 +62,23 @@
                    save_images)
 
 
->>>>>>> c4f16bb1
+def compute_class_weights(train_set, K):
+    """
+    Compute class weights for the training dataset.
+    This ensures that underrepresented classes (like classes 1 and 4) are sampled more frequently.
+    """
+    class_counts = np.zeros(K)
+
+    # Loop through the dataset and count the number of pixels for each class
+    for _, data in enumerate(train_set):
+        gt = data['gts']  # Ground truth mask
+        for k in range(K):
+            class_counts[k] += (gt == k).sum().item()
+
+    # Compute class weights (inverse of class frequencies)
+    class_weights = 1.0 / np.maximum(class_counts, 1)  # Avoid division by zero
+
+    return class_weights
 
 datasets_params: dict[str, dict[str, Any]] = {}
 # K for the number of classes
@@ -161,7 +155,7 @@
         elif args.transformation == 'preprocess_augment':
             train_img_dirs = [root_dir / 'train' / 'img', root_dir / 'train' / 'img_pre_spatial_aug', root_dir / 'train' / 'img_pre_intensity_aug']
             train_gt_dirs = [root_dir / 'train' / 'gt', root_dir / 'train' / 'gt_pre_spatial_aug', root_dir / 'train' / 'gt_pre_intensity_aug']
-    
+
         # Create the SliceDataset for training
         train_set = SliceDatasetWithTransforms(
             subset='train',
@@ -176,7 +170,7 @@
     if args.class_aware_sampling:
         # Compute class weights for class-aware sampling
         class_weights = compute_class_weights(train_set, K)
-        
+
         # Create sample weights for each image in the dataset based on the presence of each class
         sample_weights = []
         for data in train_set:
@@ -344,12 +338,12 @@
     parser.add_argument('--mode', default='full', choices=['partial', 'full'])
     parser.add_argument('--dest', type=Path, required=True,
                         help="Destination directory to save the results (predictions and weights).")
+
     parser.add_argument('--num_workers', type=int, default=5)
     parser.add_argument('--gpu', action='store_true')
     parser.add_argument('--debug', action='store_true',
                         help="Keep only a fraction (10 samples) of the datasets, "
                              "to test the logic around epochs and logging easily.")
-<<<<<<< HEAD
     parser.add_argument('--deeplabv3', action='store_true', help="Use DeepLabV3 instead of the default model")
     parser.add_argument('--pretrained', action='store_true', help="Use a pretrained deeplabv3 model")
     parser.add_argument('--lr', type=float, default=0.0005)
@@ -360,10 +354,8 @@
 
     parser.add_argument('--class_aware_sampling', action='store_true', default=False,
                         help="If set, samples batches so that every batch has a balanced representation of all classes.")
-=======
     parser.add_argument("--loss", type=str, choices=["ce","jaccard","dice","lovasz","custom"],default='ce',
                         help="Loss function to be used.")
->>>>>>> c4f16bb1
 
     args = parser.parse_args()
 

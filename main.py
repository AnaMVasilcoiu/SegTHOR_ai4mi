--- conflicted
+++ resolved
@@ -41,6 +41,7 @@
 from dataset import SliceDataset, SliceDatasetWithTransforms
 from ShallowNet import shallowCNN
 from ENet import ENet
+from DeepLabV3 import DeepLabV3
 from utils import (Dcm,
                    class2one_hot,
                    probs2one_hot,
@@ -84,7 +85,6 @@
     print(f">> Picked {device} to run experiments")
 
     K: int = datasets_params[args.dataset]['K']
-<<<<<<< HEAD
 
     if args.deeplabv3:
         net = DeepLabV3(K, pretrained=args.pretrained)
@@ -93,11 +93,6 @@
         net = datasets_params[args.dataset]['net'](1, K)
         net.init_weights()
         net.to(device)
-=======
-    net = datasets_params[args.dataset]['net'](1, K)
-    net.init_weights()
-    net.to(device)
->>>>>>> a0f4991d
 
     lr = args.lr
     if args.optimizer == 'sgd':
@@ -326,14 +321,10 @@
     parser.add_argument('--debug', action='store_true',
                         help="Keep only a fraction (10 samples) of the datasets, "
                              "to test the logic around epochs and logging easily.")
-<<<<<<< HEAD
-    # add optional boolean argument to choose deeplabv3 or not
     parser.add_argument('--deeplabv3', action='store_true', help="Use DeepLabV3 instead of the default model")
     parser.add_argument('--pretrained', action='store_true', help="Use a pretrained deeplabv3 model")
     parser.add_argument('--lr', type=float, default=0.0005)
     parser.add_argument('--optimizer', default='adam', choices=['adam', 'sgd'])
-=======
-    
     parser.add_argument('--remove_background', action='store_true', default=False,
                         help="If set, remove slices that contain only background.")
     parser.add_argument('--transformation', default='none', choices=['none', 'preprocessed', 'augmented', 'preprocess_augment'])
@@ -341,7 +332,6 @@
     parser.add_argument('--class_aware_sampling', action='store_true', default=False,
                         help="If set, samples batches so that every batch has a balanced representation of all classes.")
 
->>>>>>> a0f4991d
     args = parser.parse_args()
 
     pprint(args)
